--- conflicted
+++ resolved
@@ -1496,7 +1496,6 @@
           "pleaseFixErrors": "Please fix the errors below before submitting"
         }
       }
-<<<<<<< HEAD
     },
     "users": {
       "title": "User Management",
@@ -1597,8 +1596,6 @@
           "pleaseFixErrors": "Please fix the errors below before submitting"
         }
       }
-=======
->>>>>>> 0d3d8236
     }
   },
   "common": {
@@ -1609,10 +1606,6 @@
     "cancel": "Cancel",
     "delete": "Delete",
     "edit": "Edit",
-    "view": "View",
-    "pin": "Pin",
-    "star": "Star",
-    "rename": "Rename",
     "close": "Close",
     "back": "Back",
     "next": "Next",
@@ -1635,42 +1628,5 @@
     "dark": "Dark",
     "light": "Light",
     "system": "System"
-  },
-  "auth": {
-    "signin": {
-      "title": "Sign In",
-      "subtitle": "Enter your credentials to access your workspace",
-      "email": "Email",
-      "password": "Password",
-      "emailPlaceholder": "name@company.com",
-      "passwordPlaceholder": "••••••••",
-      "rememberMe": "Remember me",
-      "forgotPassword": "Forgot password?",
-      "signingIn": "Signing in...",
-      "signIn": "Sign in",
-      "showPassword": "Show password",
-      "hidePassword": "Hide password",
-      "checkingSSO": "Checking for SSO configuration...",
-      "mfaRequired": "Two-factor authentication required"
-    },
-    "forgotPassword": {
-      "title": "Forgot Password",
-      "subtitle": "We'll help you get back into your account",
-      "email": "Email",
-      "emailPlaceholder": "name@company.com",
-      "sendResetLink": "Send reset link",
-      "sending": "Sending...",
-      "backToSignIn": "Back to sign in",
-      "resetLinkSent": "Password reset link sent",
-      "emailSentMessage": "We sent a password reset link to",
-      "didntReceiveEmail": "Didn't receive the email? Check your spam folder or",
-      "tryAgain": "try again"
-    }
-  },
-  "notFound": {
-    "title": "404",
-    "message": "The page you were looking for doesn't exist. You may have mistyped the address or the page may have moved.",
-    "goHome": "Go home",
-    "blipee": "blipee"
   }
 }