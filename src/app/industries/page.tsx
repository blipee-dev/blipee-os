"use client";

import React, { useState, useEffect } from "react";
import Link from "next/link";
import { motion } from "framer-motion";
import { useTheme } from "@/providers/ThemeProvider";
import {
  Building2,
  Factory,
  Globe,
  TreePine,
  CheckCircle,
  Sparkles,
  Users,
  Award,
  BarChart3,
  Home,
  ArrowRight,
  TrendingDown,
  Shield,
  Zap,
  Target,
  Heart,
  GraduationCap,
  Banknote,
  Menu,
  X,
  Mail,
  MessageCircle,
  HelpCircle,
  Phone,
  Sun,
  Moon,
} from "lucide-react";

// GRI Standard component
function GRIStandard({
  standard,
  title,
  description,
  coverage,
}: {
  standard: string;
  title: string;
  description: string;
  coverage: string[];
}) {
  return (
    <motion.div
      initial={{ opacity: 0, y: 20 }}
      whileInView={{ opacity: 1, y: 0 }}
      viewport={{ once: true }}
      transition={{ duration: 0.6 }}
      className="bg-white dark:bg-[#212121] backdrop-blur-xl border border-gray-200 dark:border-gray-700 rounded-2xl p-6 hover:bg-gray-100 dark:hover:bg-[#1a1a1a] transition-all duration-300"
    >
      <div className="flex items-center mb-4">
        <div className="w-12 h-12 bg-gradient-to-br from-purple-500 to-pink-500 rounded-xl flex items-center justify-center mr-4">
          <Shield className="w-6 h-6 text-white" />
        </div>
        <div>
          <h3 className="text-lg font-bold text-gray-900 dark:text-white">
            {standard}
          </h3>
          <p className="text-purple-400 font-medium">{title}</p>
        </div>
      </div>
      <p className="text-gray-700 dark:text-gray-300 text-sm mb-4">
        {description}
      </p>
      <div className="space-y-1">
        {coverage.map((item, index) => (
          <div key={index} className="flex items-start">
            <CheckCircle className="w-4 h-4 text-purple-400 mr-2 mt-0.5 flex-shrink-0" />
            <span className="text-xs text-gray-700 dark:text-gray-300">
              {item}
            </span>
          </div>
        ))}
      </div>
    </motion.div>
  );
}

export default function IndustriesPage() {
  const [isMenuOpen, setIsMenuOpen] = useState(false);
  const [isContactModalOpen, setIsContactModalOpen] = useState(false);
  const [isSupportModalOpen, setIsSupportModalOpen] = useState(false);
  const { isDarkMode, toggleTheme } = useTheme();

  const industryCategories = [
    {
      icon: Factory,
      title: "Manufacturing & Production",
      description: "Any company that produces goods or products",
      examples: [
        "Automotive & aerospace",
        "Electronics & technology",
        "Food & beverage production",
        "Chemicals & pharmaceuticals",
        "Textiles & consumer goods",
        "Heavy machinery & equipment",
      ],
      gradient: "from-blue-500 to-indigo-500",
    },
    {
      icon: Building2,
      title: "Built Environment",
      description: "Organizations managing buildings and infrastructure",
      examples: [
        "Commercial real estate",
        "Residential properties",
        "Educational institutions",
        "Healthcare facilities",
        "Hospitality & tourism",
        "Airports & transportation hubs",
      ],
      gradient: "from-purple-500 to-pink-500",
    },
    {
      icon: Zap,
      title: "Energy & Utilities",
      description: "Power generation, distribution, and utility services",
      examples: [
        "Electric utilities",
        "Oil & gas companies",
        "Renewable energy developers",
        "Water & wastewater treatment",
        "District energy systems",
        "Energy storage & distribution",
      ],
      gradient: "from-yellow-500 to-orange-500",
    },
    {
      icon: Globe,
      title: "Services & Digital",
      description: "Service-based organizations across all sectors",
      examples: [
        "Financial services & banking",
        "Professional services",
        "Technology & software",
        "Telecommunications",
        "Media & entertainment",
        "Consulting & advisory",
      ],
      gradient: "from-emerald-500 to-teal-500",
    },
    {
      icon: TreePine,
      title: "Natural Resources",
      description: "Organizations working with natural resources",
      examples: [
        "Agriculture & farming",
        "Forestry & paper",
        "Mining & extractives",
        "Fisheries & aquaculture",
        "Waste management & recycling",
        "Environmental services",
      ],
      gradient: "from-green-500 to-emerald-500",
    },
    {
      icon: Users,
      title: "Public & Social Sector",
      description: "Government and public service organizations",
      examples: [
        "Government agencies",
        "Non-profit organizations",
        "Healthcare systems",
        "Educational institutions",
        "Social enterprises",
        "International organizations",
      ],
      gradient: "from-indigo-500 to-purple-500",
    },
  ];

  const griStandards = [
    {
      standard: "GRI 11",
      title: "Oil and Gas Sector",
      description:
        "Comprehensive sustainability reporting for oil and gas operations",
      coverage: [
        "Greenhouse gas emissions management",
        "Biodiversity and ecosystem protection",
        "Asset integrity and process safety",
        "Rights of indigenous peoples",
      ],
    },
    {
      standard: "GRI 12",
      title: "Coal Sector",
      description: "Sustainability standards for coal mining and processing",
      coverage: [
        "Particulate matter emissions",
        "Biodiversity impact assessment",
        "Land and resource rights",
        "Closure and rehabilitation planning",
      ],
    },
    {
      standard: "GRI 13",
      title: "Agriculture & Food",
      description: "Food production and agricultural sustainability reporting",
      coverage: [
        "Food loss and waste management",
        "Sustainable sourcing practices",
        "Animal welfare standards",
        "Water and soil conservation",
      ],
    },
    {
      standard: "GRI 14",
      title: "Mining Sector",
      description: "Mining operations and extractive industry standards",
      coverage: [
        "Waste and tailings management",
        "Mine closure and rehabilitation",
        "Artisanal and small-scale mining",
        "Economic contribution reporting",
      ],
    },
    {
      standard: "GRI 15",
      title: "Chemicals Sector",
      description: "Chemical industry sustainability and safety reporting",
      coverage: [
        "Chemical safety and product stewardship",
        "Process safety management",
        "Emissions and waste reduction",
        "Supply chain transparency",
      ],
    },
    {
      standard: "GRI 16",
      title: "Construction & Real Estate",
      description: "Built environment sustainability standards",
      coverage: [
        "Sustainable building practices",
        "Land use and planning",
        "Construction waste management",
        "Energy efficiency in buildings",
      ],
    },
  ];

  return (
    <div className="min-h-screen bg-white dark:bg-[#111111] text-gray-900 dark:text-white">
      {/* Skip Navigation */}
      <a 
        href="#main-content" 
        className="sr-only focus:not-sr-only focus:absolute focus:top-4 focus:left-4 z-50 px-4 py-2 bg-purple-600 text-white rounded-lg"
      >
        Skip to main content
      </a>

      {/* Navigation */}
      <nav className="fixed top-0 left-0 right-0 z-50 bg-white/80 dark:bg-[#111111]/80 backdrop-blur-xl border-b border-gray-200 dark:border-white/10" role="navigation" aria-label="Main navigation">
        <div className="max-w-7xl mx-auto px-4 sm:px-6 lg:px-8">
          <div className="flex items-center justify-between h-16 sm:h-20">
            <Link href="/" className="flex items-center rounded-lg" aria-label="Go to homepage">
              <div className="w-8 h-8 sm:w-10 sm:h-10 p-0.5 rounded-xl" style={{background: 'linear-gradient(to bottom right, rgb(236, 72, 153), rgb(147, 51, 234))'}}>
                <div className="w-full h-full bg-white/95 dark:bg-[#111111]/95 rounded-[10px] flex items-center justify-center">
                  <Home className="w-5 h-5 sm:w-6 sm:h-6" stroke="url(#homeGradient)" fill="none" strokeWidth="2" aria-hidden="true" />
                  <svg width="0" height="0">
                    <defs>
                      <linearGradient id="homeGradient" x1="0%" y1="0%" x2="100%" y2="100%">
                        <stop offset="0%" stopColor="rgb(236, 72, 153)" />
                        <stop offset="100%" stopColor="rgb(147, 51, 234)" />
                      </linearGradient>
                    </defs>
                  </svg>
                </div>
              </div>
              <span className="ml-2 text-lg sm:text-xl font-normal bg-gradient-to-r from-pink-500 via-purple-600 to-indigo-600 bg-clip-text text-transparent">
                blipee
              </span>
            </Link>

            {/* Theme Toggle, Auth Button and Menu */}
            <div className="flex items-center gap-4">
              {/* Theme Toggle Button */}
              <div className="w-11 h-11 rounded-full p-[1px] bg-gradient-to-br from-pink-500 via-purple-500 to-blue-500">
                <button
                  onClick={toggleTheme}
                  className="w-full h-full rounded-full bg-white/95 dark:bg-[#111111]/95 hover:bg-white/90 dark:hover:bg-black/90 transition-all flex items-center justify-center"
                  aria-label="Toggle theme"
                >
                {isDarkMode ? (
                  <svg className="w-5 h-5" viewBox="0 0 24 24" fill="none" xmlns="http://www.w3.org/2000/svg">
                    <defs>
                      <linearGradient id="sunGradient" x1="0%" y1="0%" x2="100%" y2="100%">
                        <stop offset="0%" stopColor="rgb(236, 72, 153)" />
                        <stop offset="50%" stopColor="rgb(147, 51, 234)" />
                        <stop offset="100%" stopColor="rgb(59, 130, 246)" />
                      </linearGradient>
                    </defs>
                    <circle cx="12" cy="12" r="4" stroke="url(#sunGradient)" strokeWidth="2" strokeLinecap="round"/>
                    <path d="M12 2v4M12 18v4M22 12h-4M6 12H2" stroke="url(#sunGradient)" strokeWidth="2" strokeLinecap="round"/>
                    <path d="M19.07 4.93l-2.83 2.83M7.76 16.24l-2.83 2.83M19.07 19.07l-2.83-2.83M7.76 7.76L4.93 4.93" stroke="url(#sunGradient)" strokeWidth="2" strokeLinecap="round"/>
                  </svg>
                ) : (
                  <svg className="w-5 h-5" viewBox="0 0 24 24" fill="none" xmlns="http://www.w3.org/2000/svg">
                    <defs>
                      <linearGradient id="moonGradient" x1="0%" y1="0%" x2="100%" y2="100%">
                        <stop offset="0%" stopColor="rgb(236, 72, 153)" />
                        <stop offset="50%" stopColor="rgb(147, 51, 234)" />
                        <stop offset="100%" stopColor="rgb(59, 130, 246)" />
                      </linearGradient>
                    </defs>
                    <path d="M21 12.79A9 9 0 1 1 11.21 3 7 7 0 0 0 21 12.79z" stroke="url(#moonGradient)" strokeWidth="2" strokeLinecap="round" strokeLinejoin="round"/>
                  </svg>
                )}
                </button>
              </div>
              
              <Link href="/signin">
                <button className="px-6 py-2.5 bg-gradient-to-r from-pink-500 to-purple-600 text-white rounded-full font-medium shadow-lg hover:shadow-xl transition-all">
                  Sign In
                </button>
              </Link>
              
              {/* Menu button for all screen sizes */}
              <button
                onClick={() => setIsMenuOpen(!isMenuOpen)}
                className="p-2 flex items-center justify-center"
              >
                {isMenuOpen ? (
                <X className="w-6 h-6 text-gray-900 dark:text-white" stroke="url(#xGradient)" />
              ) : (
                <div className="w-6 h-6 flex flex-col justify-center gap-1">
                  <div className="w-6 h-0.5 rounded-full" 
                       style={{background: 'linear-gradient(to right, rgb(236, 72, 153), rgb(147, 51, 234))'}}></div>
                  <div className="w-6 h-0.5 rounded-full" 
                       style={{background: 'linear-gradient(to right, rgb(236, 72, 153), rgb(147, 51, 234))'}}></div>
                  <div className="w-6 h-0.5 rounded-full" 
                       style={{background: 'linear-gradient(to right, rgb(236, 72, 153), rgb(147, 51, 234))'}}></div>
                </div>
              )}
              </button>
              <svg width="0" height="0">
                <defs>
                  <linearGradient id="xGradient" x1="0%" y1="0%" x2="100%" y2="100%">
                    <stop offset="0%" stopColor="rgb(236, 72, 153)" />
                    <stop offset="100%" stopColor="rgb(147, 51, 234)" />
                  </linearGradient>
                </defs>
              </svg>
            </div>

          </div>

          {/* Navigation Menu - shows on all screen sizes */}
          {isMenuOpen && (
            <motion.div
              initial={{ opacity: 0, y: -20 }}
              animate={{ opacity: 1, y: 0 }}
              exit={{ opacity: 0, y: -20 }}
<<<<<<< HEAD
              className="absolute right-0 top-full mt-2 w-full md:w-64 bg-white/90 dark:bg-[#111111]/90 backdrop-blur-xl border border-gray-200/50 dark:border-gray-700 rounded-lg py-4 shadow-2xl"
=======
              className="absolute right-0 top-full mt-2 w-full md:w-64 bg-white/90 dark:bg-[#111111]/90 backdrop-blur-xl border border-gray-200/50 dark:border-white/[0.05] rounded-lg py-4 shadow-2xl"
>>>>>>> 80b6f360
            >
              <div className="flex flex-col space-y-1">
                <Link href="/features" className="text-gray-700 dark:text-gray-300 hover:text-gray-900 dark:hover:text-white px-4 py-2 hover:bg-gray-100 dark:hover:bg-[#1a1a1a] transition-colors">Features</Link>
                <Link href="/industries" className="text-gray-700 dark:text-gray-300 hover:text-gray-900 dark:hover:text-white px-4 py-2 hover:bg-gray-100 dark:hover:bg-[#1a1a1a] transition-colors">Industries</Link>
                <Link href="/ai-technology" className="text-gray-700 dark:text-gray-300 hover:text-gray-900 dark:hover:text-white px-4 py-2 hover:bg-gray-100 dark:hover:bg-[#1a1a1a] transition-colors">AI Technology</Link>
                <Link href="/about" className="text-gray-700 dark:text-gray-300 hover:text-gray-900 dark:hover:text-white px-4 py-2 hover:bg-gray-100 dark:hover:bg-[#1a1a1a] transition-colors">About</Link>
              </div>
            </motion.div>
          )}
        </div>
      </nav>

      {/* Main Content */}
      <main id="main-content">
        {/* Hero Section */}
        <section className="relative pt-32 pb-20 px-4 sm:px-6 lg:px-8" role="banner" aria-labelledby="hero-heading">
          <div className="relative max-w-7xl mx-auto">
            <motion.div
              initial={{ opacity: 0, y: 20 }}
              animate={{ opacity: 1, y: 0 }}
              transition={{ duration: 0.6 }}
              className="text-center mb-12 sm:mb-16"
            >
              <div className="inline-flex items-center px-3 py-2 sm:px-4 sm:py-2 bg-white dark:bg-[#212121] backdrop-blur-xl border border-gray-200 dark:border-gray-700 rounded-full mb-6 sm:mb-8" role="note" aria-label="Product highlight">
                <Globe className="w-4 h-4 text-pink-400 mr-2" aria-hidden="true" />
                <span className="text-xs sm:text-sm font-medium text-gray-700 dark:text-gray-300">
                  Every Industry. Every Organization. Every Goal.
                </span>
              </div>
              <h1 id="hero-heading" className="text-3xl sm:text-4xl md:text-5xl lg:text-6xl xl:text-7xl font-bold mb-6">
                <span className="bg-gradient-to-r from-pink-500 via-purple-600 to-indigo-600 bg-clip-text text-transparent">
                  Universal Sustainability
                </span>
                <br />
                <span className="text-gray-900 dark:text-white">
                  For Every Industry
                </span>
              </h1>
            <p className="text-xl md:text-2xl text-gray-700 dark:text-gray-300 max-w-4xl mx-auto">
              <span className="bg-gradient-to-r from-pink-500 to-purple-600 bg-clip-text text-transparent">blipee</span> works with any organization, in any industry, of any
              size. From startups to Fortune 500s, from manufacturing to
              services, we make sustainability simple and achievable for
              everyone.
            </p>
          </motion.div>
        </div>
      </section>

      {/* Universal Message */}
      <section className="py-16 px-4">
        <div className="max-w-4xl mx-auto text-center">
          <motion.div
            initial={{ opacity: 0, y: 20 }}
            whileInView={{ opacity: 1, y: 0 }}
            viewport={{ once: true }}
            transition={{ duration: 0.6 }}
          >
            <h2 className="text-3xl md:text-4xl font-bold mb-6">
              <span className="bg-gradient-to-r from-pink-500 via-purple-600 to-indigo-600 bg-clip-text text-transparent">
                Your Industry Is Covered
              </span>
            </h2>
            <p className="text-xl text-gray-700 dark:text-gray-300 mb-8">
              Sustainability challenges are universal. Whether you're
              tracking emissions, managing energy, reducing waste, or reporting
              ESG metrics, <span className="bg-gradient-to-r from-pink-500 to-purple-600 bg-clip-text text-transparent">blipee</span> adapts to your specific industry
              requirements and regulations.
            </p>
            <div className="grid md:grid-cols-3 gap-6 text-left">
              <div className="bg-white dark:bg-[#212121] backdrop-blur-xl border border-gray-200 dark:border-gray-700 rounded-2xl p-6 hover:bg-gray-100 dark:hover:bg-[#1a1a1a] transition-all duration-300">
                <Target className="w-8 h-8 text-purple-400 mb-4" />
                <h3 className="font-semibold mb-2 text-gray-900 dark:text-white">
                  Any Sector
                </h3>
                <p className="text-sm text-gray-700 dark:text-gray-300">
                  From heavy industry to digital services, our AI understands
                  your unique sustainability challenges.
                </p>
              </div>
              <div className="bg-white dark:bg-[#212121] backdrop-blur-xl border border-gray-200 dark:border-gray-700 rounded-2xl p-6 hover:bg-gray-100 dark:hover:bg-[#1a1a1a] transition-all duration-300">
                <Shield className="w-8 h-8 text-purple-400 mb-4" />
                <h3 className="font-semibold mb-2 text-gray-900 dark:text-white">
                  Any Standard
                </h3>
                <p className="text-sm text-gray-700 dark:text-gray-300">
                  GRI, SASB, TCFD, CSRD, EU Taxonomy - we support all major
                  sustainability frameworks and regulations.
                </p>
              </div>
              <div className="bg-white dark:bg-[#212121] backdrop-blur-xl border border-gray-200 dark:border-gray-700 rounded-2xl p-6 hover:bg-gray-100 dark:hover:bg-[#1a1a1a] transition-all duration-300">
                <Users className="w-8 h-8 text-purple-400 mb-4" />
                <h3 className="font-semibold mb-2 text-gray-900 dark:text-white">
                  Any Size
                </h3>
                <p className="text-sm text-gray-700 dark:text-gray-300">
                  From small businesses to multinational corporations, our
                  platform scales with your needs.
                </p>
              </div>
            </div>
          </motion.div>
        </div>
      </section>

      {/* Industry Categories */}
      <section className="py-16 sm:py-20 lg:py-24 px-4 bg-gray-50/50 dark:bg-[#111111]">
        <div className="max-w-6xl mx-auto">
          <motion.div
            initial={{ opacity: 0, y: 20 }}
            whileInView={{ opacity: 1, y: 0 }}
            viewport={{ once: true }}
            transition={{ duration: 0.6 }}
            className="text-center mb-12 sm:mb-16"
          >
            <div className="inline-flex items-center px-3 py-2 sm:px-4 sm:py-2 bg-white dark:bg-[#212121] backdrop-blur-xl border border-gray-200 dark:border-gray-700 rounded-full mb-6 sm:mb-8">
              <Globe className="w-4 h-4 text-pink-400 mr-2" />
              <span className="text-xs sm:text-sm font-medium text-gray-700 dark:text-gray-300">
                Industry Intelligence
              </span>
            </div>
            <h2 className="text-3xl sm:text-4xl md:text-5xl font-bold mb-4 sm:mb-6">
              <span className="bg-gradient-to-r from-pink-500 via-purple-600 to-indigo-600 bg-clip-text text-transparent">
                How We Organize Industries
              </span>
            </h2>
            <p className="text-lg sm:text-xl text-gray-700 dark:text-gray-300 max-w-2xl mx-auto leading-relaxed">
              These are just examples. If your industry isn't listed, we
              still work with you. Our AI adapts to any sustainability
              challenge.
            </p>
          </motion.div>

          <div className="grid lg:grid-cols-2 gap-6 sm:gap-8 lg:gap-10">
            {industryCategories.map((category, index) => (
              <motion.div
                key={index}
                initial={{ opacity: 0, y: 20 }}
                whileInView={{ opacity: 1, y: 0 }}
                viewport={{ once: true }}
                transition={{ duration: 0.6, delay: index * 0.1 }}
                className="bg-white dark:bg-[#212121] backdrop-blur-xl border border-gray-200 dark:border-gray-700 rounded-2xl p-6 sm:p-8 hover:bg-gray-100 dark:hover:bg-[#1a1a1a] transition-all duration-300"
              >
                <div className="flex items-center mb-6">
                  <div
                    className={`w-14 h-14 bg-gradient-to-r ${category.gradient} rounded-xl flex items-center justify-center mr-4`}
                  >
                    <category.icon className="w-8 h-8 text-white" />
                  </div>
                  <div>
                    <h3 className="text-2xl font-bold text-gray-900 dark:text-white">
                      {category.title}
                    </h3>
                    <p className="text-gray-700 dark:text-gray-300">
                      {category.description}
                    </p>
                  </div>
                </div>
                <div className="grid grid-cols-2 gap-2">
                  {category.examples.map((example, exampleIndex) => (
                    <div key={exampleIndex} className="flex items-center">
                      <CheckCircle className="w-4 h-4 text-purple-400 mr-2 flex-shrink-0" />
                      <span className="text-sm text-gray-700 dark:text-gray-300">
                        {example}
                      </span>
                    </div>
                  ))}
                </div>
              </motion.div>
            ))}
          </div>
        </div>
      </section>

      {/* GRI Standards Section */}
      <section className="py-16 sm:py-20 lg:py-24 px-4">
        <div className="max-w-6xl mx-auto">
          <motion.div
            initial={{ opacity: 0, y: 20 }}
            whileInView={{ opacity: 1, y: 0 }}
            viewport={{ once: true }}
            transition={{ duration: 0.6 }}
            className="text-center mb-12 sm:mb-16"
          >
            <div className="inline-flex items-center px-3 py-2 sm:px-4 sm:py-2 bg-white dark:bg-[#212121] backdrop-blur-xl border border-gray-200 dark:border-gray-700 rounded-full mb-6 sm:mb-8">
              <Shield className="w-4 h-4 text-pink-400 mr-2" />
              <span className="text-xs sm:text-sm font-medium text-gray-700 dark:text-gray-300">
                Compliance Standards
              </span>
            </div>
            <h2 className="text-3xl sm:text-4xl md:text-5xl font-bold mb-4 sm:mb-6">
              <span className="bg-gradient-to-r from-pink-500 via-purple-600 to-indigo-600 bg-clip-text text-transparent">
                GRI & CSRD Standards
              </span>
            </h2>
            <p className="text-lg sm:text-xl text-gray-700 dark:text-gray-300 max-w-2xl mx-auto leading-relaxed">
              Full compliance with Global Reporting Initiative sector-specific
              standards and CSRD (Corporate Sustainability Reporting Directive).
              Our AI knows the exact requirements for your industry.
            </p>
          </motion.div>

          <div className="grid md:grid-cols-2 lg:grid-cols-3 gap-6 sm:gap-8">
            {griStandards.map((standard, index) => (
              <motion.div
                key={index}
                initial={{ opacity: 0, y: 20 }}
                whileInView={{ opacity: 1, y: 0 }}
                viewport={{ once: true }}
                transition={{ duration: 0.6, delay: index * 0.1 }}
              >
                <GRIStandard {...standard} />
              </motion.div>
            ))}
          </div>

          <motion.div
            initial={{ opacity: 0, y: 20 }}
            whileInView={{ opacity: 1, y: 0 }}
            viewport={{ once: true }}
            transition={{ duration: 0.6 }}
            className="text-center mt-12"
          >
            <div className="bg-white dark:bg-[#212121] backdrop-blur-xl border border-gray-200 dark:border-gray-700 rounded-2xl p-8 hover:bg-gray-100 dark:hover:bg-[#1a1a1a] transition-all duration-300">
              <h3 className="text-xl font-bold mb-4 text-gray-900 dark:text-white">
                Beyond GRI Standards
              </h3>
              <p className="text-gray-700 dark:text-gray-300">
                We also support SASB, TCFD, CSRD, EU Taxonomy, SEC Climate Rules, IFRS
                S1/S2, and emerging regulations worldwide. If there's a
                sustainability standard, we've got you covered.
              </p>
            </div>
          </motion.div>
        </div>
      </section>


      {/* CTA Section */}
      <section className="py-20 px-4 bg-gradient-to-br from-pink-500 via-purple-600 to-indigo-600">
        <div className="max-w-4xl mx-auto text-center">
          <motion.div
            initial={{ opacity: 0, y: 20 }}
            whileInView={{ opacity: 1, y: 0 }}
            viewport={{ once: true }}
            transition={{ duration: 0.6 }}
          >
            <h2 className="text-3xl sm:text-4xl md:text-5xl font-bold text-white mb-4">
              Ready to Transform Your Sustainability?
            </h2>
            <p className="text-base sm:text-lg lg:text-xl text-white/90 mb-8 max-w-2xl mx-auto">
              Access your AI-powered sustainability platform and start making 
              data-driven decisions today.
            </p>
            <div className="flex flex-col sm:flex-row gap-4 justify-center">
              <Link href="/signin">
                <motion.button
                  whileHover={{ scale: 1.05 }}
                  whileTap={{ scale: 0.95 }}
                  className="w-full sm:w-auto min-w-[180px] px-6 py-3 bg-white text-gray-900 rounded-lg font-medium shadow-lg hover:shadow-xl hover:bg-gray-50 transition-all flex items-center justify-center"
                >
                  Sign In to Dashboard
                  <ArrowRight className="ml-2 w-4 h-4" />
                </motion.button>
              </Link>
              <motion.button
                onClick={() => setIsContactModalOpen(true)}
                whileHover={{ scale: 1.05 }}
                whileTap={{ scale: 0.95 }}
                className="w-full sm:w-auto min-w-[180px] px-6 py-3 bg-transparent border-2 border-white text-white rounded-lg font-medium hover:bg-white/10 transition-all flex items-center justify-center"
              >
                Request Access
              </motion.button>
            </div>
            <p className="mt-6 text-white/70 text-sm">
              Your AI sustainability team is waiting for you
            </p>
          </motion.div>
        </div>
      </section>

      {/* Footer */}
      <footer className="bg-white dark:bg-[#111111] text-gray-900 dark:text-white px-4 sm:px-6 lg:px-8 py-10">
        <div className="max-w-7xl mx-auto">
          <div className="flex flex-col items-center gap-8">
            {/* Logo */}
            <Link href="/" className="flex items-center">
              <div className="w-10 h-10 p-0.5 rounded-xl" style={{background: 'linear-gradient(to bottom right, rgb(236, 72, 153), rgb(147, 51, 234))'}}>
                <div className="w-full h-full bg-white/95 dark:bg-[#111111]/95 rounded-[10px] flex items-center justify-center">
                  <Home className="w-6 h-6" stroke="url(#footerHomeGradient)" fill="none" strokeWidth="2" />
                  <svg width="0" height="0">
                    <defs>
                      <linearGradient id="footerHomeGradient" x1="0%" y1="0%" x2="100%" y2="100%">
                        <stop offset="0%" stopColor="rgb(236, 72, 153)" />
                        <stop offset="100%" stopColor="rgb(147, 51, 234)" />
                      </linearGradient>
                    </defs>
                  </svg>
                </div>
              </div>
              <span className="ml-3 text-xl font-normal bg-gradient-to-r from-pink-500 via-purple-600 to-indigo-600 bg-clip-text text-transparent">
                blipee
              </span>
            </Link>
            
            <div className="flex flex-col items-center gap-4 text-sm text-gray-600 dark:text-gray-400">
              <div className="flex flex-wrap justify-center gap-6">
                <Link href="/features" className="hover:text-gray-900 dark:text-white transition-colors">Features</Link>
                <Link href="/industries" className="hover:text-gray-900 dark:text-white transition-colors">Industries</Link>
                <Link href="/ai-technology" className="hover:text-gray-900 dark:text-white transition-colors">AI Technology</Link>
                <Link href="/about" className="hover:text-gray-900 dark:text-white transition-colors">About</Link>
                <button onClick={() => setIsContactModalOpen(true)} className="hover:text-gray-900 dark:text-white transition-colors">Contact</button>
                <button onClick={() => setIsSupportModalOpen(true)} className="hover:text-gray-900 dark:text-white transition-colors">Support</button>
              </div>
              <div className="flex flex-wrap justify-center gap-6 border-t border-gray-300 dark:border-gray-700 pt-4">
                <Link href="/terms-of-use" className="hover:text-gray-900 dark:text-white transition-colors">Terms</Link>
                <Link href="/privacy-policy" className="hover:text-gray-900 dark:text-white transition-colors">Privacy</Link>
                <Link href="/cookie-policy" className="hover:text-gray-900 dark:text-white transition-colors">Cookies</Link>
                <Link href="/security-policy" className="hover:text-gray-900 dark:text-white transition-colors">Security</Link>
                <Link href="/data-processing-agreement" className="hover:text-gray-900 dark:text-white transition-colors">DPA</Link>
              </div>
            </div>
            
            {/* Copyright */}
            <p className="text-sm text-gray-600 dark:text-gray-400">
              © 2025 blipee. All rights reserved.
            </p>
          </div>
        </div>
      </footer>
      </main>

      {/* Contact Modal */}
      {isContactModalOpen && (
        <div className="fixed inset-0 z-50 flex items-center justify-center px-4">
          <div className="absolute inset-0 bg-black/60 backdrop-blur-sm" onClick={() => setIsContactModalOpen(false)} />
          <motion.div
            initial={{ opacity: 0, scale: 0.95 }}
            animate={{ opacity: 1, scale: 1 }}
            className="relative bg-white dark:bg-[#111111] border border-gray-200 dark:border-white/10 rounded-2xl p-8 max-w-md w-full shadow-2xl"
          >
            <button
              onClick={() => setIsContactModalOpen(false)}
              className="absolute top-4 right-4 text-gray-600 dark:text-gray-400 hover:text-gray-900 dark:hover:text-white transition-colors"
            >
              <X className="w-6 h-6" />
            </button>
            
            <h3 className="text-2xl font-bold text-gray-900 dark:text-white mb-4">Schedule a Demo</h3>
            <p className="text-gray-600 dark:text-gray-400 mb-6">
              Get in touch with our team to see blipee in action
            </p>
            
            <form className="space-y-4">
              <input
                type="text"
                placeholder="Your Name"
                className="w-full px-4 py-3 bg-gray-50 dark:bg-white/5 border border-gray-200 dark:border-white/10 rounded-lg text-gray-900 dark:text-white placeholder-gray-500 focus:border-purple-500 focus:outline-none"
              />
              <input
                type="email"
                placeholder="Email Address"
                className="w-full px-4 py-3 bg-gray-50 dark:bg-white/5 border border-gray-200 dark:border-white/10 rounded-lg text-gray-900 dark:text-white placeholder-gray-500 focus:border-purple-500 focus:outline-none"
              />
              <input
                type="text"
                placeholder="Company"
                className="w-full px-4 py-3 bg-gray-50 dark:bg-white/5 border border-gray-200 dark:border-white/10 rounded-lg text-gray-900 dark:text-white placeholder-gray-500 focus:border-purple-500 focus:outline-none"
              />
              <textarea
                placeholder="Tell us about your sustainability goals"
                rows={4}
                className="w-full px-4 py-3 bg-gray-50 dark:bg-white/5 border border-gray-200 dark:border-white/10 rounded-lg text-gray-900 dark:text-white placeholder-gray-500 focus:border-purple-500 focus:outline-none resize-none"
              />
              <button
                type="submit"
                className="w-full py-3 bg-gradient-to-r from-pink-500 to-purple-600 text-white rounded-lg font-medium hover:shadow-lg transition-all"
              >
                Send Request
              </button>
            </form>
          </motion.div>
        </div>
      )}

      {/* Support Modal */}
      {isSupportModalOpen && (
        <div className="fixed inset-0 z-50 flex items-center justify-center px-4">
          <div className="absolute inset-0 bg-black/60 backdrop-blur-sm" onClick={() => setIsSupportModalOpen(false)} />
          <motion.div
            initial={{ opacity: 0, scale: 0.95 }}
            animate={{ opacity: 1, scale: 1 }}
            className="relative bg-white dark:bg-[#111111] border border-gray-200 dark:border-white/10 rounded-2xl p-8 max-w-md w-full shadow-2xl"
          >
            <button
              onClick={() => setIsSupportModalOpen(false)}
              className="absolute top-4 right-4 text-gray-600 dark:text-gray-400 hover:text-gray-900 dark:hover:text-white transition-colors"
            >
              <X className="w-6 h-6" />
            </button>
            
            <h3 className="text-2xl font-bold text-gray-900 dark:text-white mb-4">Get Support</h3>
            <p className="text-gray-600 dark:text-gray-400 mb-6">
              Our team is here to help you succeed with blipee
            </p>
            
            <form className="space-y-4">
              <input
                type="text"
                placeholder="Your Name"
                className="w-full px-4 py-3 bg-gray-50 dark:bg-white/5 border border-gray-200 dark:border-white/10 rounded-lg text-gray-900 dark:text-white placeholder-gray-500 focus:border-purple-500 focus:outline-none"
              />
              <input
                type="email"
                placeholder="Email Address"
                className="w-full px-4 py-3 bg-gray-50 dark:bg-white/5 border border-gray-200 dark:border-white/10 rounded-lg text-gray-900 dark:text-white placeholder-gray-500 focus:border-purple-500 focus:outline-none"
              />
              <select
                className="w-full px-4 py-3 bg-gray-50 dark:bg-white/5 border border-gray-200 dark:border-white/10 rounded-lg text-gray-900 dark:text-white placeholder-gray-500 focus:border-purple-500 focus:outline-none"
              >
                <option value="" className="bg-white dark:bg-[#111111]">Select Issue Type</option>
                <option value="technical" className="bg-white dark:bg-[#111111]">Technical Issue</option>
                <option value="billing" className="bg-white dark:bg-[#111111]">Billing Question</option>
                <option value="feature" className="bg-white dark:bg-[#111111]">Feature Request</option>
                <option value="other" className="bg-white dark:bg-[#111111]">Other</option>
              </select>
              <textarea
                placeholder="Describe your issue or question"
                rows={4}
                className="w-full px-4 py-3 bg-gray-50 dark:bg-white/5 border border-gray-200 dark:border-white/10 rounded-lg text-gray-900 dark:text-white placeholder-gray-500 focus:border-purple-500 focus:outline-none resize-none"
              />
              <button
                type="submit"
                className="w-full py-3 bg-gradient-to-r from-pink-500 to-purple-600 text-white rounded-lg font-medium hover:shadow-lg transition-all"
              >
                Submit Request
              </button>
            </form>
          </motion.div>
        </div>
      )}
    </div>
  );
}<|MERGE_RESOLUTION|>--- conflicted
+++ resolved
@@ -356,11 +356,7 @@
               initial={{ opacity: 0, y: -20 }}
               animate={{ opacity: 1, y: 0 }}
               exit={{ opacity: 0, y: -20 }}
-<<<<<<< HEAD
-              className="absolute right-0 top-full mt-2 w-full md:w-64 bg-white/90 dark:bg-[#111111]/90 backdrop-blur-xl border border-gray-200/50 dark:border-gray-700 rounded-lg py-4 shadow-2xl"
-=======
               className="absolute right-0 top-full mt-2 w-full md:w-64 bg-white/90 dark:bg-[#111111]/90 backdrop-blur-xl border border-gray-200/50 dark:border-white/[0.05] rounded-lg py-4 shadow-2xl"
->>>>>>> 80b6f360
             >
               <div className="flex flex-col space-y-1">
                 <Link href="/features" className="text-gray-700 dark:text-gray-300 hover:text-gray-900 dark:hover:text-white px-4 py-2 hover:bg-gray-100 dark:hover:bg-[#1a1a1a] transition-colors">Features</Link>
