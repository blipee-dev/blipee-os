'use client';

import Link from 'next/link';
import { Home } from 'lucide-react';
<<<<<<< HEAD
import { useTranslations } from '@/providers/LanguageProvider';

export default function NotFound() {
  const t = useTranslations('notFound');

  return (
    <div className="min-h-screen flex items-center justify-center relative transition-colors duration-300 bg-white dark:bg-[#111111]">
      {/* Logo in top left */}
      <div className="absolute top-8 left-8">
        <Link href="/" className="flex items-center">
          <div className="w-10 h-10 p-0.5 rounded-xl bg-[#111111] dark:bg-[#FAFAFA]">
            <div className="w-full h-full rounded-[10px] flex items-center justify-center bg-white dark:bg-[#111111]">
              <Home className="w-6 h-6 text-[#111111] dark:text-[#FAFAFA]" fill="none" strokeWidth="2" />
            </div>
          </div>
          <span className="ml-3 text-xl font-normal text-[#111111] dark:text-[#FAFAFA]">
            {t('blipee')}
=======
import { useTheme } from '@/providers/ThemeProvider';
import { useEffect, useState } from 'react';

export default function NotFound() {
  const { theme } = useTheme();
  const [isDark, setIsDark] = useState(theme === 'dark');

  useEffect(() => {
    // Check if there's a stored theme preference from the previous page
    const storedTheme = localStorage.getItem('theme');
    if (storedTheme) {
      setIsDark(storedTheme === 'dark');
    } else {
      setIsDark(theme === 'dark');
    }
  }, [theme]);

  return (
    <div className={`min-h-screen flex items-center justify-center relative transition-colors duration-300 ${
      isDark ? 'bg-[#111111]' : 'bg-white'
    }`}>
      {/* Logo in top left */}
      <div className="absolute top-8 left-8">
        <Link href="/" className="flex items-center">
          <div className={`w-10 h-10 p-0.5 rounded-xl ${
            isDark ? 'bg-[#FAFAFA]' : 'bg-[#111111]'
          }`}>
            <div className={`w-full h-full rounded-[10px] flex items-center justify-center ${
              isDark ? 'bg-[#111111]' : 'bg-white'
            }`}>
              <Home className={`w-6 h-6 ${
                isDark ? 'text-[#FAFAFA]' : 'text-[#111111]'
              }`} fill="none" strokeWidth="2" />
            </div>
          </div>
          <span className={`ml-3 text-xl font-normal ${
            isDark ? 'text-[#FAFAFA]' : 'text-[#111111]'
          }`}>
            blipee
>>>>>>> eed11ed2
          </span>
        </Link>
      </div>

      {/* Main content */}
      <div className="flex items-start gap-24 relative z-10">
        {/* Large 404 */}
<<<<<<< HEAD
        <div className="text-[280px] font-bold leading-none -mt-12 text-[#111111] dark:text-[#FAFAFA]">
          {t('title')}
=======
        <div className={`text-[280px] font-bold leading-none -mt-12 ${
          isDark ? 'text-[#FAFAFA]' : 'text-[#111111]'
        }`}>
          404
>>>>>>> eed11ed2
        </div>

        {/* Message and button */}
        <div className="pt-20">
<<<<<<< HEAD
          <p className="text-base mb-6 max-w-sm text-[#111111] dark:text-[#FAFAFA]/80">
            {t('message')}
          </p>
          <Link
            href="/"
            className="underline hover:no-underline text-base text-[#111111] dark:text-[#FAFAFA]"
          >
            {t('goHome')}
=======
          <p className={`text-base mb-6 max-w-sm ${
            isDark ? 'text-[#FAFAFA]/80' : 'text-[#111111]'
          }`}>
            The page you were looking for doesn&apos;t exist. You may have mistyped the address or the page may have moved.
          </p>
          <Link
            href="/"
            className={`underline hover:no-underline text-base ${
              isDark ? 'text-[#FAFAFA]' : 'text-[#111111]'
            }`}
          >
            Go home
>>>>>>> eed11ed2
          </Link>
        </div>
      </div>

      {/* Large Home icon in bottom right */}
      <div className="absolute bottom-8 right-8">
<<<<<<< HEAD
        <div className="w-[680px] h-[680px] p-[2px] rounded-[74px] bg-[#111111] dark:bg-[#FAFAFA]">
          <div className="w-full h-full rounded-[72px] flex items-center justify-center bg-white dark:bg-[#111111]">
            <Home className="w-[490px] h-[490px] text-[#111111] dark:text-[#FAFAFA]" fill="none" strokeWidth="0.125" />
=======
        <div className={`w-[680px] h-[680px] p-[2px] rounded-[74px] ${
          isDark ? 'bg-[#FAFAFA]' : 'bg-[#111111]'
        }`}>
          <div className={`w-full h-full rounded-[72px] flex items-center justify-center ${
            isDark ? 'bg-[#111111]' : 'bg-white'
          }`}>
            <Home className={`w-[490px] h-[490px] ${
              isDark ? 'text-[#FAFAFA]' : 'text-[#111111]'
            }`} fill="none" strokeWidth="0.125" />
>>>>>>> eed11ed2
          </div>
        </div>
      </div>
    </div>
  );
}<|MERGE_RESOLUTION|>--- conflicted
+++ resolved
@@ -2,25 +2,6 @@
 
 import Link from 'next/link';
 import { Home } from 'lucide-react';
-<<<<<<< HEAD
-import { useTranslations } from '@/providers/LanguageProvider';
-
-export default function NotFound() {
-  const t = useTranslations('notFound');
-
-  return (
-    <div className="min-h-screen flex items-center justify-center relative transition-colors duration-300 bg-white dark:bg-[#111111]">
-      {/* Logo in top left */}
-      <div className="absolute top-8 left-8">
-        <Link href="/" className="flex items-center">
-          <div className="w-10 h-10 p-0.5 rounded-xl bg-[#111111] dark:bg-[#FAFAFA]">
-            <div className="w-full h-full rounded-[10px] flex items-center justify-center bg-white dark:bg-[#111111]">
-              <Home className="w-6 h-6 text-[#111111] dark:text-[#FAFAFA]" fill="none" strokeWidth="2" />
-            </div>
-          </div>
-          <span className="ml-3 text-xl font-normal text-[#111111] dark:text-[#FAFAFA]">
-            {t('blipee')}
-=======
 import { useTheme } from '@/providers/ThemeProvider';
 import { useEffect, useState } from 'react';
 
@@ -60,7 +41,6 @@
             isDark ? 'text-[#FAFAFA]' : 'text-[#111111]'
           }`}>
             blipee
->>>>>>> eed11ed2
           </span>
         </Link>
       </div>
@@ -68,29 +48,14 @@
       {/* Main content */}
       <div className="flex items-start gap-24 relative z-10">
         {/* Large 404 */}
-<<<<<<< HEAD
-        <div className="text-[280px] font-bold leading-none -mt-12 text-[#111111] dark:text-[#FAFAFA]">
-          {t('title')}
-=======
         <div className={`text-[280px] font-bold leading-none -mt-12 ${
           isDark ? 'text-[#FAFAFA]' : 'text-[#111111]'
         }`}>
           404
->>>>>>> eed11ed2
         </div>
 
         {/* Message and button */}
         <div className="pt-20">
-<<<<<<< HEAD
-          <p className="text-base mb-6 max-w-sm text-[#111111] dark:text-[#FAFAFA]/80">
-            {t('message')}
-          </p>
-          <Link
-            href="/"
-            className="underline hover:no-underline text-base text-[#111111] dark:text-[#FAFAFA]"
-          >
-            {t('goHome')}
-=======
           <p className={`text-base mb-6 max-w-sm ${
             isDark ? 'text-[#FAFAFA]/80' : 'text-[#111111]'
           }`}>
@@ -103,18 +68,12 @@
             }`}
           >
             Go home
->>>>>>> eed11ed2
           </Link>
         </div>
       </div>
 
       {/* Large Home icon in bottom right */}
       <div className="absolute bottom-8 right-8">
-<<<<<<< HEAD
-        <div className="w-[680px] h-[680px] p-[2px] rounded-[74px] bg-[#111111] dark:bg-[#FAFAFA]">
-          <div className="w-full h-full rounded-[72px] flex items-center justify-center bg-white dark:bg-[#111111]">
-            <Home className="w-[490px] h-[490px] text-[#111111] dark:text-[#FAFAFA]" fill="none" strokeWidth="0.125" />
-=======
         <div className={`w-[680px] h-[680px] p-[2px] rounded-[74px] ${
           isDark ? 'bg-[#FAFAFA]' : 'bg-[#111111]'
         }`}>
@@ -124,7 +83,6 @@
             <Home className={`w-[490px] h-[490px] ${
               isDark ? 'text-[#FAFAFA]' : 'text-[#111111]'
             }`} fill="none" strokeWidth="0.125" />
->>>>>>> eed11ed2
           </div>
         </div>
       </div>
