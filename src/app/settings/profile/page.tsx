"use client";

import React, { useState, useEffect } from "react";
import { motion } from "framer-motion";
import { User, Mail, Phone, Camera, Save, Building, Briefcase, MapPin } from "lucide-react";

interface ProfileData {
  name: string;
  email: string;
  phone: string;
  bio: string;
  department: string;
  title: string;
  location: string;
  avatar_url: string;
  role: string;
}

export default function ProfileSettingsPage() {
  const [loading, setLoading] = useState(true);
  const [saving, setSaving] = useState(false);
  const [profile, setProfile] = useState<ProfileData>({
    name: "",
    email: "",
    phone: "",
    bio: "",
    department: "",
    title: "",
    location: "",
    avatar_url: "",
    role: "user"
  });

  useEffect(() => {
    fetchProfile();
  }, []);

  const fetchProfile = async () => {
    try {
      const response = await fetch('/api/profile');
      if (response.ok) {
        const data = await response.json();
        if (data.data) {
          setProfile({
            name: data.data.name || "",
            email: data.data.email || "",
            phone: data.data.phone || "",
            bio: data.data.bio || "",
            department: data.data.department || "",
            title: data.data.title || "",
            location: data.data.location || "",
            avatar_url: data.data.avatar_url || "",
            role: data.data.role || "user"
          });
        }
      }
    } catch (error) {
      console.error('Error fetching profile:', error);
    } finally {
      setLoading(false);
    }
  };

  const handleSave = async () => {
    setSaving(true);
    try {
      const response = await fetch('/api/profile', {
        method: 'PUT',
        headers: {
          'Content-Type': 'application/json',
        },
        body: JSON.stringify(profile),
      });

      if (response.ok) {
        // Show success message (you could add a toast notification here)
        console.log('Profile updated successfully');
      } else {
        console.error('Failed to update profile');
      }
    } catch (error) {
      console.error('Error saving profile:', error);
    } finally {
      setSaving(false);
    }
  };

  const handleInputChange = (field: keyof ProfileData, value: string) => {
    setProfile(prev => ({
      ...prev,
      [field]: value
    }));
  };

  const handlePhotoUpload = async (event: React.ChangeEvent<HTMLInputElement>) => {
    const file = event.target.files?.[0];
    if (!file) return;

    const formData = new FormData();
    formData.append('avatar', file);

    try {
      const response = await fetch('/api/profile', {
        method: 'POST',
        body: formData,
      });

      if (response.ok) {
        const data = await response.json();
        setProfile(prev => ({
          ...prev,
          avatar_url: data.data.avatar_url
        }));
      }
    } catch (error) {
      console.error('Error uploading photo:', error);
    }
  };

  const getRoleBadge = (role: string) => {
    const roleStyles: Record<string, string> = {
      super_admin: "bg-gradient-to-r from-purple-500 to-pink-500 text-white",
      platform_developer: "bg-gradient-to-r from-blue-500 to-cyan-500 text-white",
      account_owner: "bg-gradient-to-r from-amber-500 to-orange-500 text-white",
      sustainability_manager: "bg-gradient-to-r from-green-500 to-emerald-500 text-white",
      facility_manager: "bg-gradient-to-r from-indigo-500 to-purple-500 text-white",
      analyst: "bg-blue-500 text-white",
      user: "bg-gray-500 text-white",
      viewer: "bg-gray-400 text-white"
    };

    const roleNames: Record<string, string> = {
      super_admin: "Super Admin",
      platform_developer: "Platform Developer",
      account_owner: "Account Owner",
      sustainability_manager: "Sustainability Manager",
      facility_manager: "Facility Manager",
      analyst: "Analyst",
      user: "User",
      viewer: "Viewer"
    };

    return (
      <span className={`px-3 py-1 rounded-full text-xs font-semibold ${roleStyles[role] || roleStyles.user}`}>
        {roleNames[role] || role}
      </span>
    );
  };

  if (loading) {
    return (
      <div className="p-6 flex items-center justify-center">
        <div className="animate-spin rounded-full h-8 w-8 border-b-2 border-purple-500"></div>
      </div>
    );
  }

  return (
    <div className="p-6">
      <div className="mb-8 hidden md:block">
        <h1 className="text-2xl font-bold text-gray-900 dark:text-white mb-2">
          Profile Settings
        </h1>
        <p className="text-gray-600 dark:text-gray-400">
          Manage your personal information and preferences
        </p>
      </div>

      <div className="max-w-3xl">
        {/* Profile Picture */}
        <div className="bg-white dark:bg-[#1a1a1a] rounded-xl p-6 mb-6 border border-gray-200 dark:border-gray-700">
          <div className="flex items-center justify-between mb-4">
            <h2 className="text-lg font-semibold text-gray-900 dark:text-white">
              Profile Picture
            </h2>
            {getRoleBadge(profile.role)}
          </div>
          <div className="flex items-center gap-6">
            <div className="w-24 h-24 bg-gradient-to-br from-purple-500 to-pink-500 rounded-full flex items-center justify-center overflow-hidden">
              {profile.avatar_url ? (
                <img src={profile.avatar_url} alt="Profile" className="w-full h-full object-cover" />
              ) : (
                <User className="w-12 h-12 text-white" />
              )}
            </div>
            <div>
              <label className="px-4 py-2 bg-purple-500 text-white rounded-lg hover:bg-purple-600 transition-colors flex items-center gap-2 cursor-pointer">
                <Camera className="w-4 h-4" />
                Change Photo
                <input
                  type="file"
                  accept="image/*"
                  className="hidden"
                  onChange={handlePhotoUpload}
                />
              </label>
              <p className="text-xs text-gray-500 dark:text-gray-400 mt-2">
                JPG, PNG, or GIF. Max 5MB.
              </p>
            </div>
          </div>
        </div>

        {/* Personal Information */}
        <div className="bg-white dark:bg-[#1a1a1a] rounded-xl p-6 border border-gray-200 dark:border-gray-700">
          <h2 className="text-lg font-semibold text-gray-900 dark:text-white mb-4">
            Personal Information
          </h2>
          <div className="space-y-4">
            <div>
              <label className="block text-sm font-medium text-gray-700 dark:text-gray-300 mb-2">
                Full Name
              </label>
              <input
                type="text"
                value={profile.name}
                onChange={(e) => handleInputChange('name', e.target.value)}
                placeholder="John Doe"
                className="w-full px-4 py-2 bg-gray-50 dark:bg-[#212121] border border-gray-200 dark:border-white/[0.05] rounded-lg text-gray-900 dark:text-white placeholder-[#616161] dark:placeholder-[#757575] focus:outline-none focus:ring-2 focus:ring-purple-500/50"
              />
            </div>

            <div>
              <label className="block text-sm font-medium text-gray-700 dark:text-gray-300 mb-2">
                Email Address
              </label>
              <div className="relative">
                <Mail className="absolute left-3 top-1/2 -translate-y-1/2 w-5 h-5 text-gray-400" />
                <input
                  type="email"
                  value={profile.email}
                  onChange={(e) => handleInputChange('email', e.target.value)}
                  placeholder="john@example.com"
                  className="w-full pl-10 pr-4 py-2 bg-gray-50 dark:bg-[#212121] border border-gray-200 dark:border-gray-700 rounded-lg text-gray-900 dark:text-white placeholder-gray-500 dark:placeholder-gray-400 focus:outline-none focus:ring-2 focus:ring-purple-500/50"
                />
              </div>
            </div>

            <div>
              <label className="block text-sm font-medium text-gray-700 dark:text-gray-300 mb-2">
                Phone Number
              </label>
              <div className="relative">
                <Phone className="absolute left-3 top-1/2 -translate-y-1/2 w-5 h-5 text-gray-400" />
                <input
                  type="tel"
                  value={profile.phone}
                  onChange={(e) => handleInputChange('phone', e.target.value)}
                  placeholder="+1 (555) 123-4567"
                  className="w-full pl-10 pr-4 py-2 bg-gray-50 dark:bg-[#212121] border border-gray-200 dark:border-gray-700 rounded-lg text-gray-900 dark:text-white placeholder-gray-500 dark:placeholder-gray-400 focus:outline-none focus:ring-2 focus:ring-purple-500/50"
                />
              </div>
            </div>

            <div className="grid grid-cols-1 md:grid-cols-2 gap-4">
              <div>
                <label className="block text-sm font-medium text-gray-700 dark:text-gray-300 mb-2">
                  Job Title
                </label>
                <div className="relative">
                  <Briefcase className="absolute left-3 top-1/2 -translate-y-1/2 w-5 h-5 text-gray-400" />
                  <input
                    type="text"
                    value={profile.title}
                    onChange={(e) => handleInputChange('title', e.target.value)}
                    placeholder="Software Engineer"
                    className="w-full pl-10 pr-4 py-2 bg-gray-50 dark:bg-[#212121] border border-gray-200 dark:border-gray-700 rounded-lg text-gray-900 dark:text-white placeholder-gray-500 dark:placeholder-gray-400 focus:outline-none focus:ring-2 focus:ring-purple-500/50"
                  />
                </div>
              </div>

              <div>
                <label className="block text-sm font-medium text-gray-700 dark:text-gray-300 mb-2">
                  Department
                </label>
                <div className="relative">
                  <Building className="absolute left-3 top-1/2 -translate-y-1/2 w-5 h-5 text-gray-400" />
                  <input
                    type="text"
                    value={profile.department}
                    onChange={(e) => handleInputChange('department', e.target.value)}
                    placeholder="Engineering"
                    className="w-full pl-10 pr-4 py-2 bg-gray-50 dark:bg-[#212121] border border-gray-200 dark:border-gray-700 rounded-lg text-gray-900 dark:text-white placeholder-gray-500 dark:placeholder-gray-400 focus:outline-none focus:ring-2 focus:ring-purple-500/50"
                  />
                </div>
              </div>
            </div>

            <div>
              <label className="block text-sm font-medium text-gray-700 dark:text-gray-300 mb-2">
                Location
              </label>
              <div className="relative">
                <MapPin className="absolute left-3 top-1/2 -translate-y-1/2 w-5 h-5 text-gray-400" />
                <input
                  type="text"
                  value={profile.location}
                  onChange={(e) => handleInputChange('location', e.target.value)}
                  placeholder="San Francisco, CA"
                  className="w-full pl-10 pr-4 py-2 bg-gray-50 dark:bg-[#212121] border border-gray-200 dark:border-gray-700 rounded-lg text-gray-900 dark:text-white placeholder-gray-500 dark:placeholder-gray-400 focus:outline-none focus:ring-2 focus:ring-purple-500/50"
                />
              </div>
            </div>

            <div>
              <label className="block text-sm font-medium text-gray-700 dark:text-gray-300 mb-2">
                Bio
              </label>
              <textarea
                rows={4}
                value={profile.bio}
                onChange={(e) => handleInputChange('bio', e.target.value)}
                placeholder="Tell us about yourself..."
                className="w-full px-4 py-2 bg-gray-50 dark:bg-[#212121] border border-gray-200 dark:border-white/[0.05] rounded-lg text-gray-900 dark:text-white placeholder-[#616161] dark:placeholder-[#757575] focus:outline-none focus:ring-2 focus:ring-purple-500/50"
              />
            </div>
          </div>

          <div className="mt-6 flex justify-end">
            <motion.button
              whileHover={{ scale: 1.02 }}
              whileTap={{ scale: 0.98 }}
<<<<<<< HEAD
              onClick={handleSave}
              disabled={saving}
              className="px-6 py-2 accent-gradient-lr text-white rounded-lg font-medium flex items-center gap-2 hover:opacity-90 transition-opacity disabled:opacity-50"
=======
              className="px-6 py-2 accent-gradient-lr text-white rounded-lg font-medium flex items-center gap-2 hover:opacity-90 transition-opacity"
>>>>>>> 6d49754d
            >
              <Save className="w-4 h-4" />
              {saving ? "Saving..." : "Save Changes"}
            </motion.button>
          </div>
        </div>
      </div>
    </div>
  );
}<|MERGE_RESOLUTION|>--- conflicted
+++ resolved
@@ -320,13 +320,9 @@
             <motion.button
               whileHover={{ scale: 1.02 }}
               whileTap={{ scale: 0.98 }}
-<<<<<<< HEAD
               onClick={handleSave}
               disabled={saving}
               className="px-6 py-2 accent-gradient-lr text-white rounded-lg font-medium flex items-center gap-2 hover:opacity-90 transition-opacity disabled:opacity-50"
-=======
-              className="px-6 py-2 accent-gradient-lr text-white rounded-lg font-medium flex items-center gap-2 hover:opacity-90 transition-opacity"
->>>>>>> 6d49754d
             >
               <Save className="w-4 h-4" />
               {saving ? "Saving..." : "Save Changes"}
