'use client';

import { useEffect } from 'react';
import { AuthProvider } from "@/lib/auth/context";
import { initializeModuleSystem } from "@/lib/modules";
import { ThemeProvider } from "@/providers/ThemeProvider";
<<<<<<< HEAD
import { AppearanceProvider } from "@/providers/AppearanceProvider";
import { LanguageProvider } from "@/providers/LanguageProvider";
import { SettingsProvider } from "@/contexts/SettingsContext";
import { clearMalformedSupabaseCookies } from "@/lib/supabase/clear-cookies";

// Default messages for the profile page
const defaultMessages = {
  profile: {
    title: "Profile",
    subtitle: "Manage your personal information and preferences",
    sections: {
      profilePicture: {
        title: "Profile Picture",
        changePhoto: "Change Photo",
        fileHint: "JPG, PNG, or GIF. Max 5MB.",
        uploadError: "File size must be less than 5MB",
        uploadSuccess: "Profile photo updated successfully"
      },
      personalInformation: {
        title: "Personal Information",
        fullName: "Full Name",
        emailAddress: "Email Address",
        phoneNumber: "Phone Number",
        bio: "Bio",
        placeholders: {
          fullName: "John Doe",
          emailAddress: "john@example.com",
          phoneNumber: "+1 (555) 123-4567",
          bio: "Tell us about yourself..."
        }
      },
      quickSettings: {
        title: "Quick Settings",
        notifications: {
          title: "Notifications",
          action: "Manage"
        },
        security: {
          title: "Security",
          action: "Configure"
        },
        appearance: {
          title: "Appearance",
          status: "Dark"
        },
        language: {
          title: "Language",
          status: "English"
        },
        signOut: {
          title: "Sign Out"
        }
      },
      actions: {
        saveChanges: "Save Changes",
        saving: "Saving...",
        saved: "Changes saved successfully"
      }
    },
    "language": {
      "title": "Language & Region",
      "subtitle": "Configure your language, region, and formatting preferences",
      "displayLanguage": "Display Language",
      "fallbackLanguage": "Fallback Language",
      "autoDetectBrowser": "Auto-detect browser language",
      "autoDetectBrowserDescription": "Automatically detect and use browser language preference",
      "rtlSupport": "Right-to-left language support",
      "rtlSupportDescription": "Enable support for RTL languages like Arabic and Hebrew",
      "regionalFormats": "Regional Formats",
      "dateFormat": "Date Format",
      "timeFormat": "Time Format",
      "numberFormat": "Number Format",
      "unitsOfMeasurement": "Units of Measurement",
      "timezoneAndCurrency": "Timezone & Currency",
      "timezone": "Timezone",
      "defaultCurrency": "Default Currency",
      "contentAndTranslation": "Content & Translation",
      "contentLanguagePreference": "Content Language Preference",
      "exportLanguage": "Export Language",
      "autoTranslateContent": "Auto-translate content",
      "autoTranslateContentDescription": "Automatically translate content to your preferred language",
      "sustainabilityStandards": "Sustainability Standards",
      "reportingStandardLanguage": "Reporting Standard Language",
      "reportingStandardDescription": "Choose the language version of sustainability reporting standards",
      "preview": "Preview"
    }
  }
};
=======
import { SettingsProvider } from "@/contexts/SettingsContext";
>>>>>>> f2d8a9f5

function ModuleSystemInitializer() {
  useEffect(() => {
    // Clear any malformed Supabase cookies
    clearMalformedSupabaseCookies();
    
    // Initialize the module system on client-side
    initializeModuleSystem();
  }, []);

  return null;
}

export function Providers({ children }: { children: React.ReactNode }) {
  return (
<<<<<<< HEAD
    <LanguageProvider>
      <ThemeProvider>
        <AuthProvider>
          <AppearanceProvider>
            <SettingsProvider>
              <ModuleSystemInitializer />
              {children}
            </SettingsProvider>
          </AppearanceProvider>
        </AuthProvider>
      </ThemeProvider>
    </LanguageProvider>
=======
    <ThemeProvider>
      <AuthProvider>
        <SettingsProvider>
          <ModuleSystemInitializer />
          {children}
        </SettingsProvider>
      </AuthProvider>
    </ThemeProvider>
>>>>>>> f2d8a9f5
  );
}<|MERGE_RESOLUTION|>--- conflicted
+++ resolved
@@ -4,98 +4,10 @@
 import { AuthProvider } from "@/lib/auth/context";
 import { initializeModuleSystem } from "@/lib/modules";
 import { ThemeProvider } from "@/providers/ThemeProvider";
-<<<<<<< HEAD
 import { AppearanceProvider } from "@/providers/AppearanceProvider";
 import { LanguageProvider } from "@/providers/LanguageProvider";
 import { SettingsProvider } from "@/contexts/SettingsContext";
 import { clearMalformedSupabaseCookies } from "@/lib/supabase/clear-cookies";
-
-// Default messages for the profile page
-const defaultMessages = {
-  profile: {
-    title: "Profile",
-    subtitle: "Manage your personal information and preferences",
-    sections: {
-      profilePicture: {
-        title: "Profile Picture",
-        changePhoto: "Change Photo",
-        fileHint: "JPG, PNG, or GIF. Max 5MB.",
-        uploadError: "File size must be less than 5MB",
-        uploadSuccess: "Profile photo updated successfully"
-      },
-      personalInformation: {
-        title: "Personal Information",
-        fullName: "Full Name",
-        emailAddress: "Email Address",
-        phoneNumber: "Phone Number",
-        bio: "Bio",
-        placeholders: {
-          fullName: "John Doe",
-          emailAddress: "john@example.com",
-          phoneNumber: "+1 (555) 123-4567",
-          bio: "Tell us about yourself..."
-        }
-      },
-      quickSettings: {
-        title: "Quick Settings",
-        notifications: {
-          title: "Notifications",
-          action: "Manage"
-        },
-        security: {
-          title: "Security",
-          action: "Configure"
-        },
-        appearance: {
-          title: "Appearance",
-          status: "Dark"
-        },
-        language: {
-          title: "Language",
-          status: "English"
-        },
-        signOut: {
-          title: "Sign Out"
-        }
-      },
-      actions: {
-        saveChanges: "Save Changes",
-        saving: "Saving...",
-        saved: "Changes saved successfully"
-      }
-    },
-    "language": {
-      "title": "Language & Region",
-      "subtitle": "Configure your language, region, and formatting preferences",
-      "displayLanguage": "Display Language",
-      "fallbackLanguage": "Fallback Language",
-      "autoDetectBrowser": "Auto-detect browser language",
-      "autoDetectBrowserDescription": "Automatically detect and use browser language preference",
-      "rtlSupport": "Right-to-left language support",
-      "rtlSupportDescription": "Enable support for RTL languages like Arabic and Hebrew",
-      "regionalFormats": "Regional Formats",
-      "dateFormat": "Date Format",
-      "timeFormat": "Time Format",
-      "numberFormat": "Number Format",
-      "unitsOfMeasurement": "Units of Measurement",
-      "timezoneAndCurrency": "Timezone & Currency",
-      "timezone": "Timezone",
-      "defaultCurrency": "Default Currency",
-      "contentAndTranslation": "Content & Translation",
-      "contentLanguagePreference": "Content Language Preference",
-      "exportLanguage": "Export Language",
-      "autoTranslateContent": "Auto-translate content",
-      "autoTranslateContentDescription": "Automatically translate content to your preferred language",
-      "sustainabilityStandards": "Sustainability Standards",
-      "reportingStandardLanguage": "Reporting Standard Language",
-      "reportingStandardDescription": "Choose the language version of sustainability reporting standards",
-      "preview": "Preview"
-    }
-  }
-};
-=======
-import { SettingsProvider } from "@/contexts/SettingsContext";
->>>>>>> f2d8a9f5
 
 function ModuleSystemInitializer() {
   useEffect(() => {
@@ -111,7 +23,6 @@
 
 export function Providers({ children }: { children: React.ReactNode }) {
   return (
-<<<<<<< HEAD
     <LanguageProvider>
       <ThemeProvider>
         <AuthProvider>
@@ -124,15 +35,5 @@
         </AuthProvider>
       </ThemeProvider>
     </LanguageProvider>
-=======
-    <ThemeProvider>
-      <AuthProvider>
-        <SettingsProvider>
-          <ModuleSystemInitializer />
-          {children}
-        </SettingsProvider>
-      </AuthProvider>
-    </ThemeProvider>
->>>>>>> f2d8a9f5
   );
 }